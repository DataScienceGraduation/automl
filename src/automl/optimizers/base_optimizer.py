--- conflicted
+++ resolved
@@ -10,7 +10,6 @@
 
 logger = logging.getLogger(__name__)
 logger.setLevel(logging.INFO)
-<<<<<<< HEAD
 
 MODEL_MAPPING = {
     0: "RandomForest",
@@ -25,13 +24,10 @@
     9: "Lasso"
 }
 
-
-=======
 logging.basicConfig(
     level=logging.INFO,
     format="%(asctime)s %(levelname)s %(name)s: %(message)s",
 )
->>>>>>> e96e14db
 
 class BaseOptimizer(ABC):
     def __init__(self, task, time_budget, metric=None, verbose=False, cv_folds=10, config=None):
@@ -62,7 +58,6 @@
         self.optimal_hyperparameters = {}
         self.metric_value = None
 
-<<<<<<< HEAD
     def _map_candidate_model(self, candidate_params: dict) -> dict:
         """
         Convert candidate_params["model"] from a numeric ID to a string name,
@@ -94,13 +89,6 @@
                 candidate_params[key] = float(value)
 
         if model_lower == "randomforest":
-=======
-    def build_model(self, candidate_params: dict, y=None):
-        from automl.enums import Task
-        model_name = candidate_params["model"].lower()
-
-        if model_name == "randomforest":
->>>>>>> e96e14db
             from sklearn.ensemble import RandomForestClassifier, RandomForestRegressor
             ModelClass = (RandomForestClassifier if self.task == Task.CLASSIFICATION 
                           else RandomForestRegressor)
@@ -110,12 +98,7 @@
                 min_samples_split=candidate_params.get("min_samples_split", 2),
                 n_jobs=-1  # enable parallelism
             )
-<<<<<<< HEAD
-
-        elif model_lower == "xgboost":
-=======
         elif model_name == "xgboost":
->>>>>>> e96e14db
             from xgboost import XGBClassifier, XGBRegressor
             ModelClass = (XGBClassifier if self.task == Task.CLASSIFICATION 
                           else XGBRegressor)
@@ -144,8 +127,6 @@
                 n_jobs=-1,
                 verbose=-1
             )
-<<<<<<< HEAD
-
         elif model_lower == "logisticregression":
             from sklearn.linear_model import LogisticRegression
             model = LogisticRegression(
@@ -174,24 +155,9 @@
                 from sklearn.ensemble import HistGradientBoostingClassifier as ModelClass
             else:
                 from sklearn.ensemble import HistGradientBoostingRegressor as ModelClass
-
-=======
-        elif model_name == "logisticregression":
-            from sklearn.linear_model import LogisticRegression
-            model = LogisticRegression(C=candidate_params.get("C"))
-        elif model_name == "linearregression":
-            from sklearn.linear_model import LinearRegression
-            model = LinearRegression()
-        elif model_name == "ridge":
-            from sklearn.linear_model import Ridge
-            model = Ridge(alpha=candidate_params.get("alpha"))
-        elif model_name == "lasso":
-            from sklearn.linear_model import Lasso
-            model = Lasso(alpha=candidate_params.get("alpha"))
         elif model_name == "lightgbm":
             import lightgbm as lgb
             ModelClass = lgb.LGBMClassifier if self.task == Task.CLASSIFICATION else lgb.LGBMRegressor
->>>>>>> e96e14db
             model = ModelClass(
                 learning_rate=candidate_params.get("learning_rate", 0.1),
                 max_iter=candidate_params.get("max_iter", 100),
@@ -202,8 +168,6 @@
                 early_stopping=True,
                 n_iter_no_change=5
             )
-<<<<<<< HEAD
-
         elif model_lower == "extratrees":
             from sklearn.ensemble import ExtraTreesClassifier, ExtraTreesRegressor
             ModelClass = (ExtraTreesClassifier if self.task == Task.CLASSIFICATION 
@@ -223,7 +187,6 @@
                 )
             else:
                 raise ValueError("NaiveBayes is not typical for regression.")
-=======
         elif model_name == "arima":
             from statsmodels.tsa.arima.model import ARIMA
             model = ARIMA(
@@ -266,18 +229,12 @@
                 eps=candidate_params.get("eps"),
                 min_samples=candidate_params.get("min_samples")
             )
->>>>>>> e96e14db
         else:
             raise ValueError(f"Unsupported model: {model_name}")
 
         return model
-<<<<<<< HEAD
-    
-    def evaluate_candidate(self, model_builder, candidate_params, X, y):
-=======
 
     def evaluate_candidate(self, model_builder, candidate_params, X, y=None):
->>>>>>> e96e14db
         """
         Builds and evaluates a model. Handles:
         - Supervised: cross-validation
