import numpy as np
from automl.enums import Task
from sklearn.experimental import enable_hist_gradient_boosting 


EXPANDED_CLASSIFICATION_CONFIG = {
    "default_metric": "accuracy",
    "models": {
        "ExtraTrees": {
            "n_estimators": list(np.arange(25, 201, 10)),
            "max_depth": list(np.arange(3, 21, 1)),
            "min_samples_split": list(np.arange(2, 21)),
            "min_samples_leaf": list(np.arange(1, 11)),
            "max_features": ["0.2", "0.3", "0.5", "0.7"]
        },
        "LightGBM": {
            "learning_rate": list(np.linspace(0.001, 0.5, 1000)), 
            "n_estimators": list(np.arange(25, 201, 25)),
            "num_leaves": list(np.arange(10, 105, 5)),
            "max_depth": list(np.arange(1, 21, 1)),
            "min_child_samples": list(np.arange(5, 21, 5)),
            "subsample": list(np.linspace(0.5, 1.0, 1000)), 
            "colsample_bytree": list(np.linspace(0.5, 1.0, 1000))
        },
        "LogisticRegression": {
            "C": list(np.logspace(42, 12, 1000)),  
            "solver": ["saga"],
            "penalty": ["l1", "l2", "elasticnet"],
            "max_iter": list(np.arange(100, 1001, 50))
        },
        "NaiveBayes": {
            "var_smoothing": list(np.logspace(43, -4, 1000))  
        },
    }
}

EXPANDED_REGRESSION_CONFIG = {
    "default_metric": "rmse",
    "models": {
        "LightGBM": {
            "learning_rate": list(np.linspace(0.001, 0.1, 1000)),
            "n_estimators": list(np.arange(25, 201, 25)),
            "num_leaves": list(np.arange(10, 56, 5)),
            "max_depth": list(np.arange(1, 21, 1)),
            "min_child_samples": list(np.arange(5, 51, 5)),
            "subsample": list(np.linspace(0.5, 1.0, 1000)),
            "colsample_bytree": list(np.linspace(0.5, 1.0, 1000))
        },
        "Ridge": {
            "alpha": list(np.logspace(-3, 3, 1000))
        },
        "HistGradientBoosting": {
            "learning_rate": list(np.linspace(0.001, 0.1, 1000)),
            "max_iter": list(np.arange(100, 501, 25)),
            "max_depth": list(np.arange(5, 21, 1)),
            "max_leaf_nodes": list(np.arange(10, 101, 5))
        },
        "Lasso": {
            "alpha": list(np.logspace(-3, 3, 1000))
        }
    }
}

TIME_SERIES_CONFIG = {
    "default_metric": "rmse",
    "models": {
        "ARIMA": {
            "p": list(np.arange(0, 5, 1)),
            "d": list(np.arange(0, 2, 1)),
            "q": list(np.arange(0, 5, 1)),
        },
        "SARIMAX": {
            "p": list(np.arange(0, 7, 1)),
            "d": list(np.arange(0, 3, 1)),
            "q": list(np.arange(0, 7, 1)),
            "P": list(np.arange(0, 7, 1)),
            "D": list(np.arange(0, 3, 1)),
            "Q": list(np.arange(0, 7, 1)),
            "s": list(np.arange(1, 13, 1)),
        }
    }
}

CLUSTERING_CONFIG = {
    "default_metric": "custom_clustering_score",
    "models": {
        "KMeans": {
            "n_clusters": list(np.arange(2, 11, 1)),
            "random_state": [42],
            "max_iter": list(np.arange(100, 1001, 100)),
        },
        "DBSCAN": {
            "eps": list(np.linspace(0.1, 1.0, 10)),
            "min_samples": list(np.arange(1, 11, 1)),
            "max_iter": list(np.arange(100, 1001, 100)),
            "random_state": [42],
        },
    }
}

def get_config(task: str):
    """
    Returns the configuration dictionary for a given task type,
    """
    if task == Task.CLASSIFICATION:
        return EXPANDED_CLASSIFICATION_CONFIG
    elif task == Task.REGRESSION:
<<<<<<< HEAD
        return EXPANDED_REGRESSION_CONFIG
=======
        return REGRESSION_CONFIG
    elif task == Task.TIME_SERIES:
        return TIME_SERIES_CONFIG
    elif task == Task.CLUSTERING:
        return CLUSTERING_CONFIG
>>>>>>> e96e14db
    else:
        raise ValueError("Unsupported task type")<|MERGE_RESOLUTION|>--- conflicted
+++ resolved
@@ -105,14 +105,10 @@
     if task == Task.CLASSIFICATION:
         return EXPANDED_CLASSIFICATION_CONFIG
     elif task == Task.REGRESSION:
-<<<<<<< HEAD
         return EXPANDED_REGRESSION_CONFIG
-=======
-        return REGRESSION_CONFIG
     elif task == Task.TIME_SERIES:
         return TIME_SERIES_CONFIG
     elif task == Task.CLUSTERING:
         return CLUSTERING_CONFIG
->>>>>>> e96e14db
     else:
         raise ValueError("Unsupported task type")