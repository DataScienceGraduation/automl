--- conflicted
+++ resolved
@@ -72,16 +72,8 @@
                 df = pipeline.transform(df)
                 X = df.drop(columns=target_variable)
                 y = df[target_variable].values
-
-<<<<<<< HEAD
-            task = Task.REGRESSION
         
             optimizer = BayesianOptimizer(task=task, time_budget=3600)
-=======
-            # task = Task.REGRESSION
-
-            optimizer = BayesianOptimizer(task=task, time_budget=10)
->>>>>>> e96e14db
 
             start_time = time.time()
             final_model = optimizer.fit(X, y)
